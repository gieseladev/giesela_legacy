--- conflicted
+++ resolved
@@ -8,11 +8,7 @@
 location = data/playlists/gaming.txt
 author = 210488226777923585
 entries = 50
-<<<<<<< HEAD
-replays = 11
-=======
 replays = 12
->>>>>>> f05eb8be
 
 [soundtrack]
 location = data/playlists/soundtrack.txt
@@ -24,11 +20,7 @@
 location = data/playlists/indiesoul.txt
 author = 203510202421477376
 entries = 85
-<<<<<<< HEAD
-replays = 8
-=======
 replays = 9
->>>>>>> f05eb8be
 
 [undertale]
 location = data/playlists/undertale.txt
@@ -51,4 +43,4 @@
 location = data/playlists/pop.txt
 author = 206459363739566080
 entries = 306
-replays = 9
+replays = 9